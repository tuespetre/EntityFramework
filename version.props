<Project>
  <PropertyGroup>
<<<<<<< HEAD
    <MajorVersion>3</MajorVersion>
    <MinorVersion>0</MinorVersion>
    <PatchVersion>0</PatchVersion>
    <PreReleaseLabel>preview</PreReleaseLabel>
=======
    <MajorVersion>2</MajorVersion>
    <MinorVersion>2</MinorVersion>
    <PatchVersion>1</PatchVersion>
    <PreReleaseLabel>servicing</PreReleaseLabel>
>>>>>>> a8d2e99a
    <OfficialBuildId Condition="'$(OfficialBuildId)' == ''">$(BUILD_BUILDNUMBER)</OfficialBuildId>
  </PropertyGroup>

  <PropertyGroup Condition=" '$(OfficialBuildId)' != '' ">
    <!-- This implements core versioning. Spec: https://github.com/dotnet/arcade/blob/master/Documentation/CorePackages/Versioning.md -->
    <_BuildNumber>$(OfficialBuildId)</_BuildNumber>

    <!-- _BuildNumber from CI is assumed to have format "yyyyMMdd.r". -->
    <_BuildNumberYY>$(_BuildNumber.Substring(2, 2))</_BuildNumberYY>
    <_BuildNumberMM>$(_BuildNumber.Substring(4, 2))</_BuildNumberMM>
    <_BuildNumberDD>$(_BuildNumber.Substring(6, 2))</_BuildNumberDD>
    <_BuildNumberR>$(_BuildNumber.Substring(9))</_BuildNumberR>

    <!-- yy * 1000 + mm * 50 + dd -->
    <_BuildNumberShortDate>$([MSBuild]::Add($([MSBuild]::Add($([MSBuild]::Multiply($(_BuildNumberYY), 1000)), $([MSBuild]::Multiply($(_BuildNumberMM), 50)))), $(_BuildNumberDD)))</_BuildNumberShortDate>

     <VersionSuffixBuildOfTheDay>$([System.Convert]::ToInt32($(_BuildNumberR)))</VersionSuffixBuildOfTheDay>

     <_BuildNumberSuffix>$(_BuildNumberShortDate).$(VersionSuffixBuildOfTheDay)</_BuildNumberSuffix>
  </PropertyGroup>

<<<<<<< HEAD
   <PropertyGroup>
    <_BuildNumberSuffix Condition=" '$(_BuildNumberSuffix)' == '' ">0</_BuildNumberSuffix>
    <VersionPrefix>$(MajorVersion).$(MinorVersion).$(PatchVersion)</VersionPrefix>
    <VersionSuffix>$(PreReleaseLabel).$(_BuildNumberSuffix)</VersionSuffix>
=======
  <!-- This is temporary until we finish https://github.com/aspnet/AspNetCore-Internal/issues/1338  -->
  <PropertyGroup Condition=" '$(TEAMCITY_VERSION)' != '' ">
    <_BuildNumberSuffix>$(BuildNumber)</_BuildNumberSuffix>
    <VersionSuffix>$(PreReleaseLabel)-$(_BuildNumberSuffix)</VersionSuffix>
  </PropertyGroup>

   <PropertyGroup>
    <_BuildNumberSuffix Condition=" '$(_BuildNumberSuffix)' == '' ">0</_BuildNumberSuffix>
    <VersionPrefix>$(MajorVersion).$(MinorVersion).$(PatchVersion)</VersionPrefix>
    <VersionSuffix Condition=" '$(VersionSuffix)' == '' ">$(PreReleaseLabel).$(_BuildNumberSuffix)</VersionSuffix>
>>>>>>> a8d2e99a

    <!-- Run the build with /p:IsFinalBuild=true to produce the product with 'final' branding and versioning -->
    <IsFinalBuild Condition=" '$(IsFinalBuild)' == '' ">false</IsFinalBuild>
    <IncludePreReleaseLabelInPackageVersion>true</IncludePreReleaseLabelInPackageVersion>
    <IncludePreReleaseLabelInPackageVersion Condition=" '$(IsFinalBuild)' == 'true' AND ('$(PreReleaseLabel)' == 'servicing' OR '$(PreReleaseLabel)' == 'rtm')">false</IncludePreReleaseLabelInPackageVersion>

    <!-- The version in files -->
    <PackageVersion>$(VersionPrefix)</PackageVersion>
    <PackageVersion Condition=" '$(IncludePreReleaseLabelInPackageVersion)' == 'true' ">$(VersionPrefix)-$(VersionSuffix)</PackageVersion>
  </PropertyGroup>

  <!-- Run 'dotnet msbuild version.props' to test changes to this file. -->
  <Target Name="InspectVersionNumbers">
    <Message Importance="High" Text="PackageVersion   = '$(PackageVersion)'" />
    <Message Importance="High" Text="VersionPrefix    = '$(VersionPrefix)'" />
    <Message Importance="High" Text="VersionSuffix    = '$(VersionSuffix)'" />
  </Target>

</Project><|MERGE_RESOLUTION|>--- conflicted
+++ resolved
@@ -1,16 +1,9 @@
 <Project>
   <PropertyGroup>
-<<<<<<< HEAD
     <MajorVersion>3</MajorVersion>
     <MinorVersion>0</MinorVersion>
     <PatchVersion>0</PatchVersion>
     <PreReleaseLabel>preview</PreReleaseLabel>
-=======
-    <MajorVersion>2</MajorVersion>
-    <MinorVersion>2</MinorVersion>
-    <PatchVersion>1</PatchVersion>
-    <PreReleaseLabel>servicing</PreReleaseLabel>
->>>>>>> a8d2e99a
     <OfficialBuildId Condition="'$(OfficialBuildId)' == ''">$(BUILD_BUILDNUMBER)</OfficialBuildId>
   </PropertyGroup>
 
@@ -32,28 +25,17 @@
      <_BuildNumberSuffix>$(_BuildNumberShortDate).$(VersionSuffixBuildOfTheDay)</_BuildNumberSuffix>
   </PropertyGroup>
 
-<<<<<<< HEAD
    <PropertyGroup>
     <_BuildNumberSuffix Condition=" '$(_BuildNumberSuffix)' == '' ">0</_BuildNumberSuffix>
     <VersionPrefix>$(MajorVersion).$(MinorVersion).$(PatchVersion)</VersionPrefix>
     <VersionSuffix>$(PreReleaseLabel).$(_BuildNumberSuffix)</VersionSuffix>
-=======
-  <!-- This is temporary until we finish https://github.com/aspnet/AspNetCore-Internal/issues/1338  -->
-  <PropertyGroup Condition=" '$(TEAMCITY_VERSION)' != '' ">
-    <_BuildNumberSuffix>$(BuildNumber)</_BuildNumberSuffix>
-    <VersionSuffix>$(PreReleaseLabel)-$(_BuildNumberSuffix)</VersionSuffix>
-  </PropertyGroup>
-
-   <PropertyGroup>
-    <_BuildNumberSuffix Condition=" '$(_BuildNumberSuffix)' == '' ">0</_BuildNumberSuffix>
-    <VersionPrefix>$(MajorVersion).$(MinorVersion).$(PatchVersion)</VersionPrefix>
-    <VersionSuffix Condition=" '$(VersionSuffix)' == '' ">$(PreReleaseLabel).$(_BuildNumberSuffix)</VersionSuffix>
->>>>>>> a8d2e99a
 
     <!-- Run the build with /p:IsFinalBuild=true to produce the product with 'final' branding and versioning -->
     <IsFinalBuild Condition=" '$(IsFinalBuild)' == '' ">false</IsFinalBuild>
     <IncludePreReleaseLabelInPackageVersion>true</IncludePreReleaseLabelInPackageVersion>
     <IncludePreReleaseLabelInPackageVersion Condition=" '$(IsFinalBuild)' == 'true' AND ('$(PreReleaseLabel)' == 'servicing' OR '$(PreReleaseLabel)' == 'rtm')">false</IncludePreReleaseLabelInPackageVersion>
+
+    <IsServicingBuild Condition=" '$(PreReleaseLabel)' == 'servicing' ">true</IsServicingBuild>
 
     <!-- The version in files -->
     <PackageVersion>$(VersionPrefix)</PackageVersion>

--- conflicted
+++ resolved
@@ -6771,13 +6771,8 @@
             Assert.Equal(
                 @"SELECT [c].[CustomerID], [t0].[OrderID], [t2].[OrderDate]
 FROM [Customers] AS [c]
-<<<<<<< HEAD
 CROSS JOIN (
-    SELECT [t0].*
-=======
-CROSS APPLY (
     SELECT [t].*
->>>>>>> f79fd5d5
     FROM (
         SELECT NULL AS [empty]
     ) AS [empty]

﻿// Copyright (c) .NET Foundation. All rights reserved.
// Licensed under the Apache License, Version 2.0. See License.txt in the project root for license information.

using System;
using System.Threading.Tasks;
using Microsoft.EntityFrameworkCore.TestModels.UpdatesModel;
using Microsoft.EntityFrameworkCore.InMemory.Internal;

namespace Microsoft.EntityFrameworkCore
{
    public abstract class UpdatesInMemoryTestBase<TFixture> : UpdatesTestBase<TFixture>
        where TFixture : UpdatesInMemoryFixtureBase
    {
        protected UpdatesInMemoryTestBase(TFixture fixture)
            : base(fixture)
        {
        }

<<<<<<< HEAD
=======
#if !Test20
        [Fact]
        public virtual void Update_on_bytes_concurrency_token_original_value_matches_throws_with_quirk()
        {
            var productId = Guid.NewGuid();

            try
            {
                AppContext.SetSwitch("Microsoft.EntityFrameworkCore.Issue12214", true);

                ExecuteWithStrategyInTransaction(
                    context =>
                    {
                        context.Add(
                            new ProductWithBytes
                            {
                                Id = productId,
                                Name = "MegaChips",
                                Bytes = new byte[] { 1, 2, 3, 4, 5, 6, 7, 8 }
                            });

                            context.SaveChanges();
                    },
                    context =>
                    {
                        var entry = context.ProductWithBytes.Attach(
                            new ProductWithBytes
                            {
                                Id = productId,
                                Name = "MegaChips",
                                Bytes = new byte[] { 1, 2, 3, 4, 5, 6, 7, 8 }
                            });

                        entry.Entity.Name = "GigaChips";

                        Assert.Throws<DbUpdateConcurrencyException>(
                            () => context.SaveChanges());
                    },
                    context =>
                    {
                        Assert.Equal("MegaChips", context.ProductWithBytes.Find(productId).Name);
                    });

            }
            finally
            {
                AppContext.SetSwitch("Microsoft.EntityFrameworkCore.Issue12214", false);
            }
        }

        [Fact]
        public virtual void Remove_on_bytes_concurrency_token_original_value_matches_throws_with_quirk()
        {
            var productId = Guid.NewGuid();

            try
            {
                AppContext.SetSwitch("Microsoft.EntityFrameworkCore.Issue12214", true);

                ExecuteWithStrategyInTransaction(
                    context =>
                    {
                        context.Add(
                            new ProductWithBytes
                            {
                                Id = productId,
                                Name = "MegaChips",
                                Bytes = new byte[] { 1, 2, 3, 4, 5, 6, 7, 8 }
                            });

                        context.SaveChanges();
                    },
                    context =>
                    {
                        var entry = context.ProductWithBytes.Attach(
                            new ProductWithBytes
                            {
                                Id = productId,
                                Name = "MegaChips",
                                Bytes = new byte[] { 1, 2, 3, 4, 5, 6, 7, 8 }
                            });

                        entry.State = EntityState.Deleted;

                        Assert.Throws<DbUpdateConcurrencyException>(
                            () => context.SaveChanges());
                    },
                    context =>
                    {
                        Assert.Equal("MegaChips", context.ProductWithBytes.Find(productId).Name);
                    });

            }
            finally
            {
                AppContext.SetSwitch("Microsoft.EntityFrameworkCore.Issue12214", false);
            }
        }
#endif

>>>>>>> ce594031
        protected override string UpdateConcurrencyMessage
            => InMemoryStrings.UpdateConcurrencyException;

        protected override void ExecuteWithStrategyInTransaction(
            Action<UpdatesContext> testOperation,
            Action<UpdatesContext> nestedTestOperation1 = null,
            Action<UpdatesContext> nestedTestOperation2 = null)
        {
            base.ExecuteWithStrategyInTransaction(testOperation, nestedTestOperation1, nestedTestOperation2);
            Fixture.Reseed();
        }

        protected override async Task ExecuteWithStrategyInTransactionAsync(
            Func<UpdatesContext, Task> testOperation,
            Func<UpdatesContext, Task> nestedTestOperation1 = null,
            Func<UpdatesContext, Task> nestedTestOperation2 = null)
        {
            await base.ExecuteWithStrategyInTransactionAsync(testOperation, nestedTestOperation1, nestedTestOperation2);
            Fixture.Reseed();
        }
    }
}<|MERGE_RESOLUTION|>--- conflicted
+++ resolved
@@ -16,109 +16,6 @@
         {
         }
 
-<<<<<<< HEAD
-=======
-#if !Test20
-        [Fact]
-        public virtual void Update_on_bytes_concurrency_token_original_value_matches_throws_with_quirk()
-        {
-            var productId = Guid.NewGuid();
-
-            try
-            {
-                AppContext.SetSwitch("Microsoft.EntityFrameworkCore.Issue12214", true);
-
-                ExecuteWithStrategyInTransaction(
-                    context =>
-                    {
-                        context.Add(
-                            new ProductWithBytes
-                            {
-                                Id = productId,
-                                Name = "MegaChips",
-                                Bytes = new byte[] { 1, 2, 3, 4, 5, 6, 7, 8 }
-                            });
-
-                            context.SaveChanges();
-                    },
-                    context =>
-                    {
-                        var entry = context.ProductWithBytes.Attach(
-                            new ProductWithBytes
-                            {
-                                Id = productId,
-                                Name = "MegaChips",
-                                Bytes = new byte[] { 1, 2, 3, 4, 5, 6, 7, 8 }
-                            });
-
-                        entry.Entity.Name = "GigaChips";
-
-                        Assert.Throws<DbUpdateConcurrencyException>(
-                            () => context.SaveChanges());
-                    },
-                    context =>
-                    {
-                        Assert.Equal("MegaChips", context.ProductWithBytes.Find(productId).Name);
-                    });
-
-            }
-            finally
-            {
-                AppContext.SetSwitch("Microsoft.EntityFrameworkCore.Issue12214", false);
-            }
-        }
-
-        [Fact]
-        public virtual void Remove_on_bytes_concurrency_token_original_value_matches_throws_with_quirk()
-        {
-            var productId = Guid.NewGuid();
-
-            try
-            {
-                AppContext.SetSwitch("Microsoft.EntityFrameworkCore.Issue12214", true);
-
-                ExecuteWithStrategyInTransaction(
-                    context =>
-                    {
-                        context.Add(
-                            new ProductWithBytes
-                            {
-                                Id = productId,
-                                Name = "MegaChips",
-                                Bytes = new byte[] { 1, 2, 3, 4, 5, 6, 7, 8 }
-                            });
-
-                        context.SaveChanges();
-                    },
-                    context =>
-                    {
-                        var entry = context.ProductWithBytes.Attach(
-                            new ProductWithBytes
-                            {
-                                Id = productId,
-                                Name = "MegaChips",
-                                Bytes = new byte[] { 1, 2, 3, 4, 5, 6, 7, 8 }
-                            });
-
-                        entry.State = EntityState.Deleted;
-
-                        Assert.Throws<DbUpdateConcurrencyException>(
-                            () => context.SaveChanges());
-                    },
-                    context =>
-                    {
-                        Assert.Equal("MegaChips", context.ProductWithBytes.Find(productId).Name);
-                    });
-
-            }
-            finally
-            {
-                AppContext.SetSwitch("Microsoft.EntityFrameworkCore.Issue12214", false);
-            }
-        }
-#endif
-
->>>>>>> ce594031
         protected override string UpdateConcurrencyMessage
             => InMemoryStrings.UpdateConcurrencyException;
 

// Copyright (c) .NET Foundation. All rights reserved.
// Licensed under the Apache License, Version 2.0. See License.txt in the project root for license information.

using Microsoft.EntityFrameworkCore.TestModels.UpdatesModel;

namespace Microsoft.EntityFrameworkCore
{
    public abstract class UpdatesFixtureBase : SharedStoreFixtureBase<UpdatesContext>
    {
        protected override string StoreName { get; } = "UpdateTest";

        protected override void OnModelCreating(ModelBuilder modelBuilder, DbContext context)
        {
            modelBuilder.Entity<Product>().HasOne<Category>().WithMany()
                .HasForeignKey(e => e.DependentId)
                .HasPrincipalKey(e => e.PrincipalId);

            modelBuilder.Entity<Product>()
                .Property(e => e.Id)
                .ValueGeneratedNever();

            modelBuilder.Entity<Category>()
                .Property(e => e.Id)
                .ValueGeneratedNever();
<<<<<<< HEAD
            modelBuilder.Entity<LoginEntityTypeWithAnExtremelyLongAndOverlyConvolutedNameThatIsUsedToVerifyThatTheStoreIdentifierGenerationLengthLimitIsWorkingCorrectly>(
                eb =>
=======

            modelBuilder.Entity<ProductWithBytes>()
                .Property(e => e.Id)
                .ValueGeneratedNever();

#if !Test20
            modelBuilder.Entity<LoginEntityTypeWithAnExtremelyLongAndOverlyConvolutedNameThatIsUsedToVerifyThatTheStoreIdentifierGenerationLengthLimitIsWorkingCorrectly>(eb =>
            {
                eb.HasKey(l => new
>>>>>>> cb4191dc
                {
                    eb.HasKey(
                        l => new
                        {
                            l.ProfileId,
                            l.ProfileId1,
                            l.ProfileId3,
                            l.ProfileId4,
                            l.ProfileId5,
                            l.ProfileId6,
                            l.ProfileId7,
                            l.ProfileId8,
                            l.ProfileId9,
                            l.ProfileId10,
                            l.ProfileId11,
                            l.ProfileId12,
                            l.ProfileId13,
                            l.ProfileId14
                        });
                    eb.HasIndex(
                        l => new
                        {
                            l.ProfileId,
                            l.ProfileId1,
                            l.ProfileId3,
                            l.ProfileId4,
                            l.ProfileId5,
                            l.ProfileId6,
                            l.ProfileId7,
                            l.ProfileId8,
                            l.ProfileId9,
                            l.ProfileId10,
                            l.ProfileId11,
                            l.ProfileId12,
                            l.ProfileId13,
                            l.ProfileId14,
                            l.ExtraProperty
                        });
                });

            modelBuilder.Entity<Profile>(
                pb =>
                {
                    pb.HasKey(
                        l => new
                        {
                            l.Id,
                            l.Id1,
                            l.Id3,
                            l.Id4,
                            l.Id5,
                            l.Id6,
                            l.Id7,
                            l.Id8,
                            l.Id9,
                            l.Id10,
                            l.Id11,
                            l.Id12,
                            l.Id13,
                            l.Id14
                        });
                    pb.HasOne(p => p.User)
                        .WithOne(l => l.Profile)
                        .IsRequired();
                });
        }

        protected override void Seed(UpdatesContext context)
            => UpdatesContext.Seed(context);

        public override UpdatesContext CreateContext()
        {
            var context = base.CreateContext();
            context.ChangeTracker.QueryTrackingBehavior = QueryTrackingBehavior.NoTracking;
            return context;
        }
    }
}<|MERGE_RESOLUTION|>--- conflicted
+++ resolved
@@ -22,20 +22,13 @@
             modelBuilder.Entity<Category>()
                 .Property(e => e.Id)
                 .ValueGeneratedNever();
-<<<<<<< HEAD
-            modelBuilder.Entity<LoginEntityTypeWithAnExtremelyLongAndOverlyConvolutedNameThatIsUsedToVerifyThatTheStoreIdentifierGenerationLengthLimitIsWorkingCorrectly>(
-                eb =>
-=======
 
             modelBuilder.Entity<ProductWithBytes>()
                 .Property(e => e.Id)
                 .ValueGeneratedNever();
 
-#if !Test20
-            modelBuilder.Entity<LoginEntityTypeWithAnExtremelyLongAndOverlyConvolutedNameThatIsUsedToVerifyThatTheStoreIdentifierGenerationLengthLimitIsWorkingCorrectly>(eb =>
-            {
-                eb.HasKey(l => new
->>>>>>> cb4191dc
+                modelBuilder.Entity<LoginEntityTypeWithAnExtremelyLongAndOverlyConvolutedNameThatIsUsedToVerifyThatTheStoreIdentifierGenerationLengthLimitIsWorkingCorrectly>(
+                eb =>
                 {
                     eb.HasKey(
                         l => new
